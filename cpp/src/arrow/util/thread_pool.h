--- conflicted
+++ resolved
@@ -178,12 +178,8 @@
   Executor() = default;
 
   // Subclassing API
-<<<<<<< HEAD
-  virtual Status SpawnReal(TaskHints hints, FnOnce<void()> task) = 0;
-=======
   virtual Status SpawnReal(TaskHints hints, FnOnce<void()> task, StopToken,
                            StopCallback&&) = 0;
->>>>>>> d6a65dec
 };
 
 // An Executor implementation spawning tasks in FIFO manner on a fixed-size
@@ -234,12 +230,8 @@
 
   ThreadPool();
 
-<<<<<<< HEAD
-  Status SpawnReal(TaskHints hints, FnOnce<void()> task) override;
-=======
   Status SpawnReal(TaskHints hints, FnOnce<void()> task, StopToken,
                    StopCallback&&) override;
->>>>>>> d6a65dec
 
   // Collect finished worker threads, making sure the OS threads have exited
   void CollectFinishedWorkersUnlocked();
