// Licensed to the Apache Software Foundation (ASF) under one
// or more contributor license agreements.  See the NOTICE file
// distributed with this work for additional information
// regarding copyright ownership.  The ASF licenses this file
// to you under the Apache License, Version 2.0 (the
// "License"); you may not use this file except in compliance
// with the License.  You may obtain a copy of the License at
//
//   http://www.apache.org/licenses/LICENSE-2.0
//
// Unless required by applicable law or agreed to in writing,
// software distributed under the License is distributed on an
// "AS IS" BASIS, WITHOUT WARRANTIES OR CONDITIONS OF ANY
// KIND, either express or implied.  See the License for the
// specific language governing permissions and limitations
// under the License.

#include "arrow/util/thread_pool.h"

#include <algorithm>
#include <condition_variable>
#include <deque>
#include <list>
#include <mutex>
#include <string>
#include <thread>
#include <vector>

#include "arrow/util/io_util.h"
#include "arrow/util/logging.h"

namespace arrow {
namespace internal {

Executor::~Executor() = default;

namespace {

struct Task {
  FnOnce<void()> callable;
  StopToken stop_token;
  Executor::StopCallback stop_callback;
};

}  // namespace

struct ThreadPool::State {
  State() = default;

  // NOTE: in case locking becomes too expensive, we can investigate lock-free FIFOs
  // such as https://github.com/cameron314/concurrentqueue

  std::mutex mutex_;
  std::condition_variable cv_;
  std::condition_variable cv_shutdown_;

  std::list<std::thread> workers_;
  // Trashcan for finished threads
  std::vector<std::thread> finished_workers_;
<<<<<<< HEAD
  std::deque<FnOnce<void()>> pending_tasks_;
=======
  std::deque<Task> pending_tasks_;
>>>>>>> d6a65dec

  // Desired number of threads
  int desired_capacity_ = 0;

  // Total number of tasks that are either queued or running
  int tasks_queued_or_running_ = 0;

  // Are we shutting down?
  bool please_shutdown_ = false;
  bool quick_shutdown_ = false;
};

// The worker loop is an independent function so that it can keep running
// after the ThreadPool is destroyed.
static void WorkerLoop(std::shared_ptr<ThreadPool::State> state,
                       std::list<std::thread>::iterator it) {
  std::unique_lock<std::mutex> lock(state->mutex_);

  // Since we hold the lock, `it` now points to the correct thread object
  // (LaunchWorkersUnlocked has exited)
  DCHECK_EQ(std::this_thread::get_id(), it->get_id());

  // If too many threads, we should secede from the pool
  const auto should_secede = [&]() -> bool {
    return state->workers_.size() > static_cast<size_t>(state->desired_capacity_);
  };

  while (true) {
    // By the time this thread is started, some tasks may have been pushed
    // or shutdown could even have been requested.  So we only wait on the
    // condition variable at the end of the loop.

    // Execute pending tasks if any
    while (!state->pending_tasks_.empty() && !state->quick_shutdown_) {
      // We check this opportunistically at each loop iteration since
      // it releases the lock below.
      if (should_secede()) {
        break;
      }

      DCHECK_GE(state->tasks_queued_or_running_, 0);
      {
<<<<<<< HEAD
        FnOnce<void()> task = std::move(state->pending_tasks_.front());
=======
        Task task = std::move(state->pending_tasks_.front());
>>>>>>> d6a65dec
        state->pending_tasks_.pop_front();
        StopToken* stop_token = &task.stop_token;
        lock.unlock();
<<<<<<< HEAD
        std::move(task)();
=======
        if (!stop_token->IsStopRequested()) {
          std::move(task.callable)();
        } else {
          if (task.stop_callback) {
            std::move(task.stop_callback)(stop_token->Poll());
          }
        }
        ARROW_UNUSED(std::move(task));  // release resources before waiting for lock
        lock.lock();
>>>>>>> d6a65dec
      }
      state->tasks_queued_or_running_--;
    }
    // Now either the queue is empty *or* a quick shutdown was requested
    if (state->please_shutdown_ || should_secede()) {
      break;
    }
    // Wait for next wakeup
    state->cv_.wait(lock);
  }
  DCHECK_GE(state->tasks_queued_or_running_, 0);

  // We're done.  Move our thread object to the trashcan of finished
  // workers.  This has two motivations:
  // 1) the thread object doesn't get destroyed before this function finishes
  //    (but we could call thread::detach() instead)
  // 2) we can explicitly join() the trashcan threads to make sure all OS threads
  //    are exited before the ThreadPool is destroyed.  Otherwise subtle
  //    timing conditions can lead to false positives with Valgrind.
  DCHECK_EQ(std::this_thread::get_id(), it->get_id());
  state->finished_workers_.push_back(std::move(*it));
  state->workers_.erase(it);
  if (state->please_shutdown_) {
    // Notify the function waiting in Shutdown().
    state->cv_shutdown_.notify_one();
  }
}

ThreadPool::ThreadPool()
    : sp_state_(std::make_shared<ThreadPool::State>()),
      state_(sp_state_.get()),
      shutdown_on_destroy_(true) {
#ifndef _WIN32
  pid_ = getpid();
#endif
}

ThreadPool::~ThreadPool() {
  if (shutdown_on_destroy_) {
    ARROW_UNUSED(Shutdown(false /* wait */));
  }
}

void ThreadPool::ProtectAgainstFork() {
#ifndef _WIN32
  pid_t current_pid = getpid();
  if (pid_ != current_pid) {
    // Reinitialize internal state in child process after fork()
    // Ideally we would use pthread_at_fork(), but that doesn't allow
    // storing an argument, hence we'd need to maintain a list of all
    // existing ThreadPools.
    int capacity = state_->desired_capacity_;

    auto new_state = std::make_shared<ThreadPool::State>();
    new_state->please_shutdown_ = state_->please_shutdown_;
    new_state->quick_shutdown_ = state_->quick_shutdown_;

    pid_ = current_pid;
    sp_state_ = new_state;
    state_ = sp_state_.get();

    // Launch worker threads anew
    if (!state_->please_shutdown_) {
      ARROW_UNUSED(SetCapacity(capacity));
    }
  }
#endif
}

Status ThreadPool::SetCapacity(int threads) {
  ProtectAgainstFork();
  std::unique_lock<std::mutex> lock(state_->mutex_);
  if (state_->please_shutdown_) {
    return Status::Invalid("operation forbidden during or after shutdown");
  }
  if (threads <= 0) {
    return Status::Invalid("ThreadPool capacity must be > 0");
  }
  CollectFinishedWorkersUnlocked();

  state_->desired_capacity_ = threads;
  // See if we need to increase or decrease the number of running threads
  const int required = std::min(static_cast<int>(state_->pending_tasks_.size()),
                                threads - static_cast<int>(state_->workers_.size()));
  if (required > 0) {
    // Some tasks are pending, spawn the number of needed threads immediately
    LaunchWorkersUnlocked(required);
  } else if (required < 0) {
    // Excess threads are running, wake them so that they stop
    state_->cv_.notify_all();
  }
  return Status::OK();
}

int ThreadPool::GetCapacity() {
  ProtectAgainstFork();
  std::unique_lock<std::mutex> lock(state_->mutex_);
  return state_->desired_capacity_;
}

int ThreadPool::GetActualCapacity() {
  ProtectAgainstFork();
  std::unique_lock<std::mutex> lock(state_->mutex_);
  return static_cast<int>(state_->workers_.size());
}

Status ThreadPool::Shutdown(bool wait) {
  ProtectAgainstFork();
  std::unique_lock<std::mutex> lock(state_->mutex_);

  if (state_->please_shutdown_) {
    return Status::Invalid("Shutdown() already called");
  }
  state_->please_shutdown_ = true;
  state_->quick_shutdown_ = !wait;
  state_->cv_.notify_all();
  state_->cv_shutdown_.wait(lock, [this] { return state_->workers_.empty(); });
  if (!state_->quick_shutdown_) {
    DCHECK_EQ(state_->pending_tasks_.size(), 0);
  } else {
    state_->pending_tasks_.clear();
  }
  CollectFinishedWorkersUnlocked();
  return Status::OK();
}

void ThreadPool::CollectFinishedWorkersUnlocked() {
  for (auto& thread : state_->finished_workers_) {
    // Make sure OS thread has exited
    thread.join();
  }
  state_->finished_workers_.clear();
}

void ThreadPool::LaunchWorkersUnlocked(int threads) {
  std::shared_ptr<State> state = sp_state_;

  for (int i = 0; i < threads; i++) {
    state_->workers_.emplace_back();
    auto it = --(state_->workers_.end());
    *it = std::thread([state, it] { WorkerLoop(state, it); });
  }
}

<<<<<<< HEAD
Status ThreadPool::SpawnReal(TaskHints hints, FnOnce<void()> task) {
=======
Status ThreadPool::SpawnReal(TaskHints hints, FnOnce<void()> task, StopToken stop_token,
                             StopCallback&& stop_callback) {
>>>>>>> d6a65dec
  {
    ProtectAgainstFork();
    std::lock_guard<std::mutex> lock(state_->mutex_);
    if (state_->please_shutdown_) {
      return Status::Invalid("operation forbidden during or after shutdown");
    }
    CollectFinishedWorkersUnlocked();
    state_->tasks_queued_or_running_++;
    if (static_cast<int>(state_->workers_.size()) < state_->tasks_queued_or_running_ &&
        state_->desired_capacity_ > static_cast<int>(state_->workers_.size())) {
      // We can still spin up more workers so spin up a new worker
      LaunchWorkersUnlocked(/*threads=*/1);
    }
    state_->pending_tasks_.push_back(
        {std::move(task), std::move(stop_token), std::move(stop_callback)});
  }
  state_->cv_.notify_one();
  return Status::OK();
}

Result<std::shared_ptr<ThreadPool>> ThreadPool::Make(int threads) {
  auto pool = std::shared_ptr<ThreadPool>(new ThreadPool());
  RETURN_NOT_OK(pool->SetCapacity(threads));
  return pool;
}

Result<std::shared_ptr<ThreadPool>> ThreadPool::MakeEternal(int threads) {
  ARROW_ASSIGN_OR_RAISE(auto pool, Make(threads));
  // On Windows, the ThreadPool destructor may be called after non-main threads
  // have been killed by the OS, and hang in a condition variable.
  // On Unix, we want to avoid leak reports by Valgrind.
#ifdef _WIN32
  pool->shutdown_on_destroy_ = false;
#endif
  return pool;
}

// ----------------------------------------------------------------------
// Global thread pool

static int ParseOMPEnvVar(const char* name) {
  // OMP_NUM_THREADS is a comma-separated list of positive integers.
  // We are only interested in the first (top-level) number.
  auto result = GetEnvVar(name);
  if (!result.ok()) {
    return 0;
  }
  auto str = *std::move(result);
  auto first_comma = str.find_first_of(',');
  if (first_comma != std::string::npos) {
    str = str.substr(0, first_comma);
  }
  try {
    return std::max(0, std::stoi(str));
  } catch (...) {
    return 0;
  }
}

int ThreadPool::DefaultCapacity() {
  int capacity, limit;
  capacity = ParseOMPEnvVar("OMP_NUM_THREADS");
  if (capacity == 0) {
    capacity = std::thread::hardware_concurrency();
  }
  limit = ParseOMPEnvVar("OMP_THREAD_LIMIT");
  if (limit > 0) {
    capacity = std::min(limit, capacity);
  }
  if (capacity == 0) {
    ARROW_LOG(WARNING) << "Failed to determine the number of available threads, "
                          "using a hardcoded arbitrary value";
    capacity = 4;
  }
  return capacity;
}

// Helper for the singleton pattern
std::shared_ptr<ThreadPool> ThreadPool::MakeCpuThreadPool() {
  auto maybe_pool = ThreadPool::MakeEternal(ThreadPool::DefaultCapacity());
  if (!maybe_pool.ok()) {
    maybe_pool.status().Abort("Failed to create global CPU thread pool");
  }
  return *std::move(maybe_pool);
}

ThreadPool* GetCpuThreadPool() {
  static std::shared_ptr<ThreadPool> singleton = ThreadPool::MakeCpuThreadPool();
  return singleton.get();
}

}  // namespace internal

int GetCpuThreadPoolCapacity() { return internal::GetCpuThreadPool()->GetCapacity(); }

Status SetCpuThreadPoolCapacity(int threads) {
  return internal::GetCpuThreadPool()->SetCapacity(threads);
}

}  // namespace arrow<|MERGE_RESOLUTION|>--- conflicted
+++ resolved
@@ -57,11 +57,7 @@
   std::list<std::thread> workers_;
   // Trashcan for finished threads
   std::vector<std::thread> finished_workers_;
-<<<<<<< HEAD
-  std::deque<FnOnce<void()>> pending_tasks_;
-=======
   std::deque<Task> pending_tasks_;
->>>>>>> d6a65dec
 
   // Desired number of threads
   int desired_capacity_ = 0;
@@ -104,17 +100,10 @@
 
       DCHECK_GE(state->tasks_queued_or_running_, 0);
       {
-<<<<<<< HEAD
-        FnOnce<void()> task = std::move(state->pending_tasks_.front());
-=======
         Task task = std::move(state->pending_tasks_.front());
->>>>>>> d6a65dec
         state->pending_tasks_.pop_front();
         StopToken* stop_token = &task.stop_token;
         lock.unlock();
-<<<<<<< HEAD
-        std::move(task)();
-=======
         if (!stop_token->IsStopRequested()) {
           std::move(task.callable)();
         } else {
@@ -124,7 +113,6 @@
         }
         ARROW_UNUSED(std::move(task));  // release resources before waiting for lock
         lock.lock();
->>>>>>> d6a65dec
       }
       state->tasks_queued_or_running_--;
     }
@@ -269,12 +257,8 @@
   }
 }
 
-<<<<<<< HEAD
-Status ThreadPool::SpawnReal(TaskHints hints, FnOnce<void()> task) {
-=======
 Status ThreadPool::SpawnReal(TaskHints hints, FnOnce<void()> task, StopToken stop_token,
                              StopCallback&& stop_callback) {
->>>>>>> d6a65dec
   {
     ProtectAgainstFork();
     std::lock_guard<std::mutex> lock(state_->mutex_);
