--- conflicted
+++ resolved
@@ -125,11 +125,7 @@
   std::list<std::thread> workers_;
   // Trashcan for finished threads
   std::vector<std::thread> finished_workers_;
-<<<<<<< HEAD
-  std::deque<FnOnce<void()>> pending_tasks_;
-=======
   std::deque<Task> pending_tasks_;
->>>>>>> 1830d155
 
   // Desired number of threads
   int desired_capacity_ = 0;
@@ -172,17 +168,10 @@
 
       DCHECK_GE(state->tasks_queued_or_running_, 0);
       {
-<<<<<<< HEAD
-        FnOnce<void()> task = std::move(state->pending_tasks_.front());
-=======
         Task task = std::move(state->pending_tasks_.front());
->>>>>>> 1830d155
         state->pending_tasks_.pop_front();
         StopToken* stop_token = &task.stop_token;
         lock.unlock();
-<<<<<<< HEAD
-        std::move(task)();
-=======
         if (!stop_token->IsStopRequested()) {
           std::move(task.callable)();
         } else {
@@ -192,7 +181,6 @@
         }
         ARROW_UNUSED(std::move(task));  // release resources before waiting for lock
         lock.lock();
->>>>>>> 1830d155
       }
       state->tasks_queued_or_running_--;
     }
@@ -343,12 +331,8 @@
   }
 }
 
-<<<<<<< HEAD
-Status ThreadPool::SpawnReal(TaskHints hints, FnOnce<void()> task) {
-=======
 Status ThreadPool::SpawnReal(TaskHints hints, FnOnce<void()> task, StopToken stop_token,
                              StopCallback&& stop_callback) {
->>>>>>> 1830d155
   {
     ProtectAgainstFork();
     std::lock_guard<std::mutex> lock(state_->mutex_);
